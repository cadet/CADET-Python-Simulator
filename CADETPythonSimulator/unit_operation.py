--- conflicted
+++ resolved
@@ -488,11 +488,6 @@
 
         self.residuals['outlet']['c_poly'] = self.states['outlet']['c_poly']
         self.residuals['outlet']['viscosity'] = self.states['outlet']['viscosity']
-<<<<<<< HEAD
-        self.residuals['outlet']['c_poly'] = self.states['outlet']['c_poly']
-        self.residuals['outlet']['viscosity'] = self.states['outlet']['viscosity']
-=======
->>>>>>> bf77cc11
 
 class Outlet(UnitOperationBase):
     """System outlet."""
